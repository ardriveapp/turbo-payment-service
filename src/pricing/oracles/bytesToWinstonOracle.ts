import { AxiosInstance } from "axios";
import BigNumber from "bignumber.js";

import {
  CreateAxiosInstanceParams,
  createAxiosInstance,
} from "../../axiosClient";
import { CacheParams } from "../../cache/promiseCache";
import { ReadThroughPromiseCache } from "../../cache/readThroughPromiseCache";
import { msPerMinute } from "../../constants";
import logger from "../../logger";
import { ByteCount } from "../../types/byteCount";
import { Winston } from "../../types/winston";

export interface BytesToWinstonOracle {
  getWinstonForBytes: (bytes: ByteCount) => Promise<Winston>;
}

export class ArweaveBytesToWinstonOracle implements BytesToWinstonOracle {
  private readonly axiosInstance: AxiosInstance;

  constructor(axiosInstanceParams?: CreateAxiosInstanceParams) {
    this.axiosInstance = createAxiosInstance(axiosInstanceParams ?? {});
  }

<<<<<<< HEAD
  async getWinstonForBytes(bytes: ByteCount): Promise<BigNumber> {
    const url = `https://arweave.net/price/${bytes}`;
=======
  async getWinstonForBytes(bytes: ByteCount): Promise<Winston> {
>>>>>>> 4f176620
    try {
      const response = await this.axiosInstance.get(url);
      if (typeof response.data === "number") {
        return new Winston(BigNumber(response.data));
      } else {
        throw new Error(
          `arweave.net returned bad response ${response.data} URL: ${url}`
        );
      }
    } catch (error) {
      logger.error(`Error getting AR price URL: ${url}`, error);
      throw error;
    }
  }
}

export class ReadThroughBytesToWinstonOracle {
  private readonly oracle: BytesToWinstonOracle;
  private readonly readThroughPromiseCache: ReadThroughPromiseCache<
    ByteCount,
    Winston
  >;
  private getWinstonForBytesFromOracle = async (bytes: ByteCount) => {
    //TODO Get from elasticache first
    return this.oracle.getWinstonForBytes(bytes);
  };

  constructor({
    oracle,
    cacheParams,
  }: {
    oracle?: BytesToWinstonOracle;
    cacheParams?: CacheParams;
  }) {
    this.oracle = oracle ?? new ArweaveBytesToWinstonOracle();
    this.readThroughPromiseCache = new ReadThroughPromiseCache({
      cacheParams: {
        cacheCapacity: cacheParams?.cacheCapacity ?? 100,
        cacheTTL: cacheParams?.cacheTTL ?? msPerMinute * 15,
      },
      readThroughFunction: this.getWinstonForBytesFromOracle,
    });
  }

<<<<<<< HEAD
  async getWinstonForBytes(bytes: ByteCount): Promise<BigNumber> {
    const chunkBytes = bytes.roundToChunkSize();
    const cachedValue = this.readThroughPromiseCache.get(chunkBytes);
=======
  async getWinstonForBytes(bytes: ByteCount): Promise<Winston> {
    const cachedValue = this.readThroughPromiseCache.get(bytes);
>>>>>>> 4f176620

    return cachedValue;
  }
}<|MERGE_RESOLUTION|>--- conflicted
+++ resolved
@@ -23,12 +23,8 @@
     this.axiosInstance = createAxiosInstance(axiosInstanceParams ?? {});
   }
 
-<<<<<<< HEAD
-  async getWinstonForBytes(bytes: ByteCount): Promise<BigNumber> {
+  async getWinstonForBytes(bytes: ByteCount): Promise<Winston> {
     const url = `https://arweave.net/price/${bytes}`;
-=======
-  async getWinstonForBytes(bytes: ByteCount): Promise<Winston> {
->>>>>>> 4f176620
     try {
       const response = await this.axiosInstance.get(url);
       if (typeof response.data === "number") {
@@ -73,14 +69,8 @@
     });
   }
 
-<<<<<<< HEAD
-  async getWinstonForBytes(bytes: ByteCount): Promise<BigNumber> {
-    const chunkBytes = bytes.roundToChunkSize();
-    const cachedValue = this.readThroughPromiseCache.get(chunkBytes);
-=======
   async getWinstonForBytes(bytes: ByteCount): Promise<Winston> {
     const cachedValue = this.readThroughPromiseCache.get(bytes);
->>>>>>> 4f176620
 
     return cachedValue;
   }
