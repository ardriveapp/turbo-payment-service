import winston from "winston";

import {
  CurrencyLimitation,
  CurrencyLimitations,
  paymentAmountLimits,
  turboFeePercentageAsADecimal,
} from "../constants";
<<<<<<< HEAD
import { Database } from "../database/database";
import { AdjustmentId, CurrencyType } from "../database/dbTypes";
import { PostgresDatabase } from "../database/postgres";
import logger from "../logger";
=======
import { Adjustment, CurrencyType } from "../database/dbTypes";
import defaultLogger from "../logger";
>>>>>>> f50adf57
import { ByteCount, WC, Winston } from "../types";
import { Payment } from "../types/payment";
import {
  SupportedPaymentCurrencyTypes,
  zeroDecimalCurrencyTypes,
} from "../types/supportedCurrencies";
import { roundToArweaveChunkSize } from "../utils/roundToChunkSize";
import { ReadThroughArweaveToFiatOracle } from "./oracles/arweaveToFiatOracle";
import { ReadThroughBytesToWinstonOracle } from "./oracles/bytesToWinstonOracle";

<<<<<<< HEAD
export type AdjustmentResult = Record<
  AdjustmentId,
  { adjustedWincAmount: WC; adjustmentName: string }
>[];

export interface GetWincForBytesResult {
  winc: WC;
  adjustments?: AdjustmentResult;
}
=======
export type WincForBytesResponse = {
  winc: WC;
  adjustments: Adjustment[];
};
>>>>>>> f50adf57

export interface PricingService {
  getWCForPayment: (payment: Payment) => Promise<WC>;
  getCurrencyLimitations: () => Promise<CurrencyLimitations>;
  getFiatPriceForOneAR: (currency: CurrencyType) => Promise<number>;
<<<<<<< HEAD
  getWCForBytes: (bytes: ByteCount) => Promise<GetWincForBytesResult>;
=======
  getWCForBytes: (bytes: ByteCount) => Promise<WincForBytesResponse>;
>>>>>>> f50adf57
}

/** Stripe accepts 8 digits on all currency types except IDR */
const maxStripeDigits = 8;

/** This is a cleaner representation of the actual max: 999_999_99 */
const maxStripeAmount = 990_000_00;

export class TurboPricingService implements PricingService {
  private logger: winston.Logger;
  private readonly bytesToWinstonOracle: ReadThroughBytesToWinstonOracle;
  private readonly arweaveToFiatOracle: ReadThroughArweaveToFiatOracle;
  private readonly paymentDatabase: Database;

  constructor({
    bytesToWinstonOracle,
    arweaveToFiatOracle,
<<<<<<< HEAD
    paymentDatabase,
  }: {
    bytesToWinstonOracle?: ReadThroughBytesToWinstonOracle;
    arweaveToFiatOracle?: ReadThroughArweaveToFiatOracle;
    paymentDatabase?: Database;
=======
    logger = defaultLogger,
  }: {
    bytesToWinstonOracle?: ReadThroughBytesToWinstonOracle;
    arweaveToFiatOracle?: ReadThroughArweaveToFiatOracle;
    logger?: winston.Logger;
>>>>>>> f50adf57
  }) {
    this.logger = logger.child({ class: this.constructor.name });
    this.bytesToWinstonOracle =
      bytesToWinstonOracle ?? new ReadThroughBytesToWinstonOracle({});
    this.arweaveToFiatOracle =
      arweaveToFiatOracle ?? new ReadThroughArweaveToFiatOracle({});
    this.paymentDatabase = paymentDatabase ?? new PostgresDatabase();
  }

  private isWithinTenPercent(value: number, targetValue: number): boolean {
    const percentageDifference =
      (Math.abs(value - targetValue) / targetValue) * 100;
    return percentageDifference <= 10;
  }

  private isBetweenRange(
    values: readonly [number, number, number],
    min: number,
    max: number
  ): boolean {
    return values.every((val) => val >= min && val <= max);
  }

  private countDigits(number: number): number {
    const numberString = number.toFixed();
    return numberString.length;
  }

  private isWithinStripeMaximum(amount: number): boolean {
    return this.countDigits(amount) <= maxStripeDigits;
  }

  private async getDynamicCurrencyLimitation(
    curr: string,
    {
      maximumPaymentAmount: currMax,
      minimumPaymentAmount: currMin,
      suggestedPaymentAmounts: currSuggested,
    }: CurrencyLimitation,
    usdPriceOfOneAR: number
  ): Promise<CurrencyLimitation> {
    const currencyPriceOfOneAr =
      await this.arweaveToFiatOracle.getFiatPriceForOneAR(curr);

    const convertFromUSDLimit = (amount: number) =>
      (amount /
        (zeroDecimalCurrencyTypes.includes(curr)
          ? // Use the DOLLAR value for zero decimal currencies rather than CENT value
            usdPriceOfOneAR * 100
          : usdPriceOfOneAR)) *
      currencyPriceOfOneAr;

    const multiplier = (val: number) => Math.pow(10, this.countDigits(val) - 2);

    const rawMin = convertFromUSDLimit(
      paymentAmountLimits.usd.minimumPaymentAmount
    );
    const dynamicMinimum =
      Math.ceil(rawMin / multiplier(rawMin)) * multiplier(rawMin);

    const rawMax = convertFromUSDLimit(
      paymentAmountLimits.usd.maximumPaymentAmount
    );
    const dynamicMaximum =
      Math.floor(rawMax / multiplier(rawMax)) * multiplier(rawMax);

    const minimumPaymentAmount = this.isWithinTenPercent(
      dynamicMinimum,
      currMin
    )
      ? currMin
      : dynamicMinimum;

    const maximumPaymentAmount = this.isWithinTenPercent(
      dynamicMaximum,
      currMax
    )
      ? currMax
      : this.isWithinStripeMaximum(dynamicMaximum)
      ? dynamicMaximum
      : maxStripeAmount;

    const dynamicSuggested = [
      minimumPaymentAmount,
      Math.round(minimumPaymentAmount * 2 * multiplier(minimumPaymentAmount)) /
        multiplier(minimumPaymentAmount),
      Math.round(minimumPaymentAmount * 4 * multiplier(minimumPaymentAmount)) /
        multiplier(minimumPaymentAmount),
    ] as const;

    const suggestedPaymentAmounts = this.isBetweenRange(
      currSuggested,
      minimumPaymentAmount,
      maximumPaymentAmount
    )
      ? currSuggested
      : dynamicSuggested;

    this.logger.info(
      "Successfully fetched dynamic prices for supported currencies",
      {
        curr,
        dynamicMinimum,
        dynamicMaximum,
        dynamicSuggested,
      }
    );

    return {
      maximumPaymentAmount,
      minimumPaymentAmount,
      suggestedPaymentAmounts,
    };
  }

  public async getCurrencyLimitations(): Promise<CurrencyLimitations> {
    const usdPriceOfOneAR = await this.arweaveToFiatOracle.getFiatPriceForOneAR(
      "usd"
    );

    const limits: Partial<CurrencyLimitations> = {};

    await Promise.all(
      Object.entries(paymentAmountLimits).map(async ([curr, currLimits]) => {
        limits[curr as SupportedPaymentCurrencyTypes] =
          await this.getDynamicCurrencyLimitation(
            curr,
            currLimits,
            usdPriceOfOneAR
          );
      })
    );

    return limits as CurrencyLimitations;
  }

  public async getFiatPriceForOneAR(currency: CurrencyType): Promise<number> {
    return await this.arweaveToFiatOracle.getFiatPriceForOneAR(currency);
  }

  public async getWCForPayment(payment: Payment): Promise<Winston> {
    const fiatPriceOfOneAR =
      await this.arweaveToFiatOracle.getFiatPriceForOneAR(payment.type);

    const baseWinstonCreditsFromPayment = payment.winstonCreditAmountForARPrice(
      fiatPriceOfOneAR,
      turboFeePercentageAsADecimal
    );

    return baseWinstonCreditsFromPayment;
  }

<<<<<<< HEAD
  async getWCForBytes(bytes: ByteCount): Promise<GetWincForBytesResult> {
    const chunkSize = roundToArweaveChunkSize(bytes);
    const winc = await this.bytesToWinstonOracle.getWinstonForBytes(chunkSize);

    const currentUploadAdjustments = (
      await this.paymentDatabase.getCurrentUploadAdjustments()
    ).sort((a, b) => a.adjustmentPriority - b.adjustmentPriority);

    let adjustedWinc = winc;
    let adjustments: AdjustmentResult | undefined = undefined;

    let adjustedValue: Winston = new Winston(0);
    let adjustedWincAmount: Winston = new Winston(0);
    for (const adjustment of currentUploadAdjustments) {
      const {
        adjustmentId,
        adjustmentName,
        adjustmentOperator,
        adjustmentValue,
      } = adjustment;
      switch (adjustmentOperator) {
        case "add":
          adjustedWinc = adjustedWinc.plus(new Winston(adjustmentValue));
          adjustments = Object.assign(
            {
              [adjustmentId]: {
                adjustmentName,
                adjustedWincAmount: adjustmentValue,
              },
            },
            adjustments
          );
          break;

        case "multiply":
          adjustedValue = adjustedWinc.times(adjustmentValue);
          adjustedWincAmount = adjustedWinc.minus(adjustedValue);

          adjustedWinc = adjustedValue;
          adjustments = Object.assign(
            {
              [adjustmentId]: {
                adjustmentName,
                adjustedWincAmount,
              },
            },
            adjustments
          );

          break;

        case "subsidy":
          adjustedValue = adjustedWinc.times(adjustmentValue);

          adjustedWinc = adjustedWinc.minus(adjustedValue);
          adjustments = Object.assign(
            {
              [adjustmentId]: {
                adjustmentName,
                adjustedWincAmount: adjustedValue,
              },
            },
            adjustments
          );

          break;

        default:
          logger.error("Unknown Adjustment Operator!", { adjustment });
          break;
      }
    }

    return {
      winc: adjustedWinc.isNonZeroNegativeInteger()
        ? new Winston(0) // Return as 0 if negative value is calculated so we don't pay users to upload
        : adjustedWinc,
=======
  async getWCForBytes(bytes: ByteCount): Promise<WincForBytesResponse> {
    const chunkSize = roundToArweaveChunkSize(bytes);
    const winston = await this.bytesToWinstonOracle.getWinstonForBytes(
      chunkSize
    );

    const adjustmentMultiplier =
      (process.env.SUBSIDIZED_WINC_PERCENTAGE
        ? +process.env.SUBSIDIZED_WINC_PERCENTAGE
        : 0) / 100;
    // round down the subsidy amount to closest full integer for the subsidy amount
    const adjustmentAmount = winston.times(adjustmentMultiplier);

    // TODO: pull adjustments from database
    const adjustments: Adjustment[] = [
      {
        name: "FWD Research July 2023 Subsidy",
        description: `A ${
          adjustmentMultiplier * 100
        }% discount for uploads over 500KiB`,
        operator: "multiply",
        value: adjustmentMultiplier,
        // We DEDUCT the adjustment in this flow so we give the inverse by multiplying by negative one
        adjustmentAmount: adjustmentAmount.times(-1),
      },
    ];
    this.logger.info("Calculated adjustments for bytes.", {
      bytes,
      originalAmount: winston.toString(),
      adjustments,
    });

    return {
      winc: winston.minus(adjustmentAmount),
>>>>>>> f50adf57
      adjustments,
    };
  }
}<|MERGE_RESOLUTION|>--- conflicted
+++ resolved
@@ -6,15 +6,10 @@
   paymentAmountLimits,
   turboFeePercentageAsADecimal,
 } from "../constants";
-<<<<<<< HEAD
 import { Database } from "../database/database";
-import { AdjustmentId, CurrencyType } from "../database/dbTypes";
+import { Adjustment, CurrencyType } from "../database/dbTypes";
 import { PostgresDatabase } from "../database/postgres";
-import logger from "../logger";
-=======
-import { Adjustment, CurrencyType } from "../database/dbTypes";
 import defaultLogger from "../logger";
->>>>>>> f50adf57
 import { ByteCount, WC, Winston } from "../types";
 import { Payment } from "../types/payment";
 import {
@@ -25,32 +20,16 @@
 import { ReadThroughArweaveToFiatOracle } from "./oracles/arweaveToFiatOracle";
 import { ReadThroughBytesToWinstonOracle } from "./oracles/bytesToWinstonOracle";
 
-<<<<<<< HEAD
-export type AdjustmentResult = Record<
-  AdjustmentId,
-  { adjustedWincAmount: WC; adjustmentName: string }
->[];
-
-export interface GetWincForBytesResult {
-  winc: WC;
-  adjustments?: AdjustmentResult;
-}
-=======
 export type WincForBytesResponse = {
   winc: WC;
   adjustments: Adjustment[];
 };
->>>>>>> f50adf57
 
 export interface PricingService {
   getWCForPayment: (payment: Payment) => Promise<WC>;
   getCurrencyLimitations: () => Promise<CurrencyLimitations>;
   getFiatPriceForOneAR: (currency: CurrencyType) => Promise<number>;
-<<<<<<< HEAD
-  getWCForBytes: (bytes: ByteCount) => Promise<GetWincForBytesResult>;
-=======
   getWCForBytes: (bytes: ByteCount) => Promise<WincForBytesResponse>;
->>>>>>> f50adf57
 }
 
 /** Stripe accepts 8 digits on all currency types except IDR */
@@ -68,19 +47,13 @@
   constructor({
     bytesToWinstonOracle,
     arweaveToFiatOracle,
-<<<<<<< HEAD
     paymentDatabase,
-  }: {
-    bytesToWinstonOracle?: ReadThroughBytesToWinstonOracle;
-    arweaveToFiatOracle?: ReadThroughArweaveToFiatOracle;
-    paymentDatabase?: Database;
-=======
     logger = defaultLogger,
   }: {
     bytesToWinstonOracle?: ReadThroughBytesToWinstonOracle;
     arweaveToFiatOracle?: ReadThroughArweaveToFiatOracle;
     logger?: winston.Logger;
->>>>>>> f50adf57
+    paymentDatabase?: Database;
   }) {
     this.logger = logger.child({ class: this.constructor.name });
     this.bytesToWinstonOracle =
@@ -233,85 +206,17 @@
     return baseWinstonCreditsFromPayment;
   }
 
-<<<<<<< HEAD
-  async getWCForBytes(bytes: ByteCount): Promise<GetWincForBytesResult> {
-    const chunkSize = roundToArweaveChunkSize(bytes);
-    const winc = await this.bytesToWinstonOracle.getWinstonForBytes(chunkSize);
-
-    const currentUploadAdjustments = (
-      await this.paymentDatabase.getCurrentUploadAdjustments()
-    ).sort((a, b) => a.adjustmentPriority - b.adjustmentPriority);
-
-    let adjustedWinc = winc;
-    let adjustments: AdjustmentResult | undefined = undefined;
-
-    let adjustedValue: Winston = new Winston(0);
-    let adjustedWincAmount: Winston = new Winston(0);
-    for (const adjustment of currentUploadAdjustments) {
-      const {
-        adjustmentId,
-        adjustmentName,
-        adjustmentOperator,
-        adjustmentValue,
-      } = adjustment;
-      switch (adjustmentOperator) {
-        case "add":
-          adjustedWinc = adjustedWinc.plus(new Winston(adjustmentValue));
-          adjustments = Object.assign(
-            {
-              [adjustmentId]: {
-                adjustmentName,
-                adjustedWincAmount: adjustmentValue,
-              },
-            },
-            adjustments
-          );
-          break;
-
-        case "multiply":
-          adjustedValue = adjustedWinc.times(adjustmentValue);
-          adjustedWincAmount = adjustedWinc.minus(adjustedValue);
-
-          adjustedWinc = adjustedValue;
-          adjustments = Object.assign(
-            {
-              [adjustmentId]: {
-                adjustmentName,
-                adjustedWincAmount,
-              },
-            },
-            adjustments
-          );
-
-          break;
-
-        case "subsidy":
-          adjustedValue = adjustedWinc.times(adjustmentValue);
-
-          adjustedWinc = adjustedWinc.minus(adjustedValue);
-          adjustments = Object.assign(
-            {
-              [adjustmentId]: {
-                adjustmentName,
-                adjustedWincAmount: adjustedValue,
-              },
-            },
-            adjustments
-          );
-
-          break;
-
-        default:
-          logger.error("Unknown Adjustment Operator!", { adjustment });
-          break;
-      }
-    }
-
-    return {
-      winc: adjustedWinc.isNonZeroNegativeInteger()
-        ? new Winston(0) // Return as 0 if negative value is calculated so we don't pay users to upload
-        : adjustedWinc,
-=======
+  // async getWCForBytes(bytes: ByteCount): Promise<GetWincForBytesResult> {
+  //   const chunkSize = roundToArweaveChunkSize(bytes);
+  //   const winc = await this.bytesToWinstonOracle.getWinstonForBytes(chunkSize);
+
+  //   return {
+  //     winc: adjustedWinc.isNonZeroNegativeInteger()
+  //       ? new Winston(0) // Return as 0 if negative value is calculated so we don't pay users to upload
+  //       : adjustedWinc,
+  //   };
+  // }
+
   async getWCForBytes(bytes: ByteCount): Promise<WincForBytesResponse> {
     const chunkSize = roundToArweaveChunkSize(bytes);
     const winston = await this.bytesToWinstonOracle.getWinstonForBytes(
@@ -338,6 +243,76 @@
         adjustmentAmount: adjustmentAmount.times(-1),
       },
     ];
+
+    const currentUploadAdjustments = (
+      await this.paymentDatabase.getCurrentUploadAdjustments()
+    ).sort((a, b) => a.adjustmentPriority - b.adjustmentPriority);
+    this.logger.info(currentUploadAdjustments.toString());
+    // let adjustedWinc = winc;
+
+    // let adjustedValue: Winston = new Winston(0);
+    // let adjustedWincAmount: Winston = new Winston(0);
+    // for (const adjustment of currentUploadAdjustments) {
+    //   const {
+    //     adjustmentId,
+    //     adjustmentName,
+    //     adjustmentOperator,
+    //     adjustmentValue,
+    //   } = adjustment;
+    //   switch (adjustmentOperator) {
+    //     case "add":
+    //       adjustedWinc = adjustedWinc.plus(new Winston(adjustmentValue));
+    //       adjustments = Object.assign(
+    //         {
+    //           [adjustmentId]: {
+    //             adjustmentName,
+    //             adjustedWincAmount: adjustmentValue,
+    //           },
+    //         },
+    //         adjustments
+    //       );
+    //       break;
+
+    //     case "multiply":
+    //       adjustedValue = adjustedWinc.times(adjustmentValue);
+    //       adjustedWincAmount = adjustedWinc.minus(adjustedValue);
+
+    //       adjustedWinc = adjustedValue;
+    //       adjustments.push({name: adjustmentName, description: /*  TODO */})
+
+    //       Object.assign(
+    //         {
+    //           [adjustmentId]: {
+    //             adjustmentName,
+    //             adjustedWincAmount,
+    //           },
+    //         },
+    //         adjustments
+    //       );
+
+    //       break;
+
+    //     case "subsidy":
+    //       adjustedValue = adjustedWinc.times(adjustmentValue);
+
+    //       adjustedWinc = adjustedWinc.minus(adjustedValue);
+    //       adjustments = Object.assign(
+    //         {
+    //           [adjustmentId]: {
+    //             adjustmentName,
+    //             adjustedWincAmount: adjustedValue,
+    //           },
+    //         },
+    //         adjustments
+    //       );
+
+    //       break;
+
+    //     default:
+    //       logger.error("Unknown Adjustment Operator!", { adjustment });
+    //       break;
+    //   }
+
     this.logger.info("Calculated adjustments for bytes.", {
       bytes,
       originalAmount: winston.toString(),
@@ -346,7 +321,6 @@
 
     return {
       winc: winston.minus(adjustmentAmount),
->>>>>>> f50adf57
       adjustments,
     };
   }
