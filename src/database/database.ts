--- conflicted
+++ resolved
@@ -8,12 +8,6 @@
   ) => Promise<{ walletAddress: string; balance: number }>;
   createPaymentReceipt: (
     walletAddress: string
-<<<<<<< HEAD
-  ) => Promise<{ address: string; balance: number }>;
-  getBalance: (
-    walletAddress: string
-  ) => Promise<{ address: string; balance: number }>;
-=======
   ) => Promise<{ walletAddress: string; balance: number }>;
   getRefundReceipt: (
     walletAddress: string
@@ -31,7 +25,6 @@
     walletAddress: string,
     balance: number
   ) => Promise<{ walletAddress: string; balance: number }>;
->>>>>>> 10d2b500
 }
 
 export class TestDatabase implements Database {
@@ -47,15 +40,9 @@
   getPaymentReceipt = (walletAddress: string) =>
     Promise.resolve({ walletAddress: walletAddress, balance: 0 });
   createPaymentReceipt = (walletAddress: string) =>
-<<<<<<< HEAD
-    Promise.resolve({ address: walletAddress, balance: 0 });
-  getBalance = (walletAddress: string) =>
-    Promise.resolve({ address: walletAddress, balance: 10 });
-=======
     Promise.resolve({ walletAddress: walletAddress, balance: 0 });
   getRefundReceipt = (walletAddress: string) =>
     Promise.resolve({ walletAddress: walletAddress, balance: 0 });
   createRefundReceipt = (walletAddress: string) =>
     Promise.resolve({ walletAddress: walletAddress, balance: 0 });
->>>>>>> 10d2b500
 }