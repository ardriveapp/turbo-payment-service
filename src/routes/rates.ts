--- conflicted
+++ resolved
@@ -14,15 +14,11 @@
   const { pricingService } = ctx.state;
 
   try {
-<<<<<<< HEAD
-    const { winc } = await pricingService.getWCForBytes(oneGiBInBytes);
-=======
     // TODO: applying adjustments on the generic /rates endpoint might not be the best idea, we may want to just show the raw rates for 1 GiB unadjusted, then return
     // 'availableAdjustments' or similar and have the client show how they can be used/applied to the raw rate
     const priceWithAdjustments = await pricingService.getWCForBytes(
       oneGiBInBytes
     );
->>>>>>> f50adf57
     const fiat: Record<string, number> = {};
 
     // Calculate fiat prices for one GiB
@@ -32,12 +28,8 @@
           currency
         );
 
-<<<<<<< HEAD
-        const fiatPriceForOneGiB = winc.times(fiatPriceForOneAR);
-=======
         const fiatPriceForOneGiB =
           priceWithAdjustments.winc.times(fiatPriceForOneAR);
->>>>>>> f50adf57
         const fiatValue =
           // TODO: `toNumber()` on this is tech debt. We could lose precision in the future if this value is higher than MAX_SAFE_INT
           (fiatPriceForOneGiB.toBigNumber().toNumber() / oneARInWinston) *
@@ -47,14 +39,9 @@
       })
     );
     const rates = {
-<<<<<<< HEAD
-      winc: winc.toBigNumber().toNumber(),
-      fiat: { ...fiat },
-=======
       winc: priceWithAdjustments.winc.toString(),
       fiat,
       adjustments: priceWithAdjustments.adjustments,
->>>>>>> f50adf57
     };
     ctx.response.status = 200;
     ctx.set("Cache-Control", `max-age=${oneMinuteInSeconds}`);
