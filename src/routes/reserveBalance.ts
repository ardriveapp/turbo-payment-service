--- conflicted
+++ resolved
@@ -58,23 +58,15 @@
       byteCount,
       dataItemId,
     });
-<<<<<<< HEAD
-    const { winc, adjustments } = await pricingService.getWCForBytes(byteCount);
-=======
     const priceWithAdjustments = await pricingService.getWCForBytes(byteCount);
->>>>>>> f50adf57
+    const { winc, adjustments } = priceWithAdjustments;
 
     logger.info("Reserving balance for user ", {
       walletAddress,
       byteCount,
-<<<<<<< HEAD
-      winc,
-=======
->>>>>>> f50adf57
       dataItemId,
       ...priceWithAdjustments,
     });
-<<<<<<< HEAD
     await paymentDatabase.reserveBalance({
       reservationId: dataItemId,
       userAddress: walletAddress,
@@ -90,22 +82,6 @@
     logger.info("Balance reserved for user!", {
       walletAddress,
       byteCount,
-      winc,
-=======
-    await paymentDatabase.reserveBalance(
-      walletAddress,
-      priceWithAdjustments.winc,
-      dataItemId
-    );
-    ctx.response.status = 200;
-    ctx.response.message = "Balance reserved";
-    // TODO: add subsidy amounts to this response
-    ctx.response.body = priceWithAdjustments.winc;
-    logger.info("Balance reserved for user!", {
-      walletAddress,
-      byteCount,
->>>>>>> f50adf57
-      dataItemId,
       ...priceWithAdjustments,
     });
 
