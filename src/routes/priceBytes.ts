--- conflicted
+++ resolved
@@ -9,9 +9,9 @@
   const { pricingService } = ctx.state;
 
   const bytesValue = ctx.params.byteCountOrFiatAmount;
-  let bytes: ByteCount;
+  let bytes: PositiveFiniteInteger;
   try {
-    bytes = new ByteCount(Number(bytesValue));
+    bytes = new PositiveFiniteInteger(Number(bytesValue));
   } catch (error) {
     logger.error(error);
     ctx.response.status = 400;
@@ -20,10 +20,6 @@
   }
   //TODO - Hit db and return 503 if unavailable
   try {
-<<<<<<< HEAD
-    const bytes = new PositiveFiniteInteger(Number(bytesValue));
-=======
->>>>>>> fcb59165
     const price = await pricingService.getARCForBytes(bytes);
     ctx.response.status = 200;
     ctx.body = price;
