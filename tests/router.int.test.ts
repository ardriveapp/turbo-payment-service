--- conflicted
+++ resolved
@@ -86,15 +86,10 @@
   });
 
   it("GET /price/bytes", async () => {
-<<<<<<< HEAD
-    stub(pricingService, "getWCForBytes").resolves({
-      winc: new Winston("1234567890"),
-=======
     const wincTotal = new Winston("1234567890");
     stub(pricingService, "getWCForBytes").resolves({
       winc: wincTotal,
       adjustments: [],
->>>>>>> f50adf57
     });
 
     const { status, statusText, data } = await axios.get(
@@ -513,15 +508,10 @@
       expiresIn: "1h",
     });
 
-<<<<<<< HEAD
-    stub(pricingService, "getWCForBytes").resolves({
-      winc: new Winston("100"),
-=======
     const adjustedWincTotal = new Winston("100");
     stub(pricingService, "getWCForBytes").resolves({
       winc: adjustedWincTotal,
       adjustments: [],
->>>>>>> f50adf57
     });
 
     const { status, statusText, data } = await axios.get(
@@ -549,15 +539,10 @@
       expiresIn: "1h",
     });
 
-<<<<<<< HEAD
-    stub(pricingService, "getWCForBytes").resolves({
-      winc: new Winston("100"),
-=======
     const wincTotal = new Winston("100");
     stub(pricingService, "getWCForBytes").resolves({
       winc: wincTotal,
       adjustments: [],
->>>>>>> f50adf57
     });
 
     const { status, statusText, data } = await axios.get(
